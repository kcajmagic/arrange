--- conflicted
+++ resolved
@@ -11,8 +11,7 @@
 	github.com/xmidt-org/httpaux v0.3.2
 	go.uber.org/dig v1.16.1
 	go.uber.org/fx v1.19.2
-<<<<<<< HEAD
-	go.uber.org/multierr v1.9.0
+	go.uber.org/multierr v1.10.0
 )
 
 require (
@@ -33,7 +32,4 @@
 	golang.org/x/text v0.5.0 // indirect
 	gopkg.in/ini.v1 v1.67.0 // indirect
 	gopkg.in/yaml.v3 v3.0.1 // indirect
-=======
-	go.uber.org/multierr v1.10.0
->>>>>>> ce8cec51
 )