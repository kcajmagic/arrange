module github.com/xmidt-org/arrange

go 1.19

require (
	github.com/gorilla/mux v1.8.0
	github.com/justinas/alice v1.2.0
	github.com/mitchellh/mapstructure v1.5.0
	github.com/spf13/viper v1.16.0
	github.com/stretchr/testify v1.8.3
	github.com/xmidt-org/httpaux v0.3.2
	go.uber.org/dig v1.17.0
	go.uber.org/fx v1.19.3
	go.uber.org/multierr v1.11.0
	go.uber.org/zap v1.24.0
)

require (
	github.com/benbjohnson/clock v1.3.0 // indirect
	github.com/davecgh/go-spew v1.1.1 // indirect
	github.com/fsnotify/fsnotify v1.6.0 // indirect
	github.com/hashicorp/hcl v1.0.0 // indirect
	github.com/magiconair/properties v1.8.7 // indirect
<<<<<<< HEAD
	github.com/pelletier/go-toml/v2 v2.0.7 // indirect
	github.com/pmezard/go-difflib v1.0.0 // indirect
	github.com/spf13/afero v1.9.5 // indirect
	github.com/spf13/cast v1.5.0 // indirect
	github.com/spf13/jwalterweatherman v1.1.0 // indirect
	github.com/spf13/pflag v1.0.5 // indirect
	github.com/subosito/gotenv v1.4.2 // indirect
	go.uber.org/atomic v1.11.0 // indirect
=======
	github.com/pelletier/go-toml/v2 v2.0.8 // indirect
	github.com/pmezard/go-difflib v1.0.0 // indirect
	github.com/spf13/afero v1.9.5 // indirect
	github.com/spf13/cast v1.5.1 // indirect
	github.com/spf13/jwalterweatherman v1.1.0 // indirect
	github.com/spf13/pflag v1.0.5 // indirect
	github.com/subosito/gotenv v1.4.2 // indirect
	go.uber.org/atomic v1.9.0 // indirect
	go.uber.org/zap v1.23.0 // indirect
>>>>>>> 0523e201
	golang.org/x/sys v0.8.0 // indirect
	golang.org/x/text v0.9.0 // indirect
	gopkg.in/ini.v1 v1.67.0 // indirect
	gopkg.in/yaml.v3 v3.0.1 // indirect
)<|MERGE_RESOLUTION|>--- conflicted
+++ resolved
@@ -21,16 +21,6 @@
 	github.com/fsnotify/fsnotify v1.6.0 // indirect
 	github.com/hashicorp/hcl v1.0.0 // indirect
 	github.com/magiconair/properties v1.8.7 // indirect
-<<<<<<< HEAD
-	github.com/pelletier/go-toml/v2 v2.0.7 // indirect
-	github.com/pmezard/go-difflib v1.0.0 // indirect
-	github.com/spf13/afero v1.9.5 // indirect
-	github.com/spf13/cast v1.5.0 // indirect
-	github.com/spf13/jwalterweatherman v1.1.0 // indirect
-	github.com/spf13/pflag v1.0.5 // indirect
-	github.com/subosito/gotenv v1.4.2 // indirect
-	go.uber.org/atomic v1.11.0 // indirect
-=======
 	github.com/pelletier/go-toml/v2 v2.0.8 // indirect
 	github.com/pmezard/go-difflib v1.0.0 // indirect
 	github.com/spf13/afero v1.9.5 // indirect
@@ -40,7 +30,6 @@
 	github.com/subosito/gotenv v1.4.2 // indirect
 	go.uber.org/atomic v1.9.0 // indirect
 	go.uber.org/zap v1.23.0 // indirect
->>>>>>> 0523e201
 	golang.org/x/sys v0.8.0 // indirect
 	golang.org/x/text v0.9.0 // indirect
 	gopkg.in/ini.v1 v1.67.0 // indirect
